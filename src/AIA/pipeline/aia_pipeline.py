# Standard library imports
import os  # Operating system dependent functionality
import sys  # Access to system-specific parameters and functions
import time

# Third-party library imports
from tqdm import tqdm  # Progress bar for loops
import pandas as pd  # Data manipulation and analysis
from fpdf import FPDF

# Project-specific imports
from ..core.basic_img_features import extract_basic_image_features  # Function to extract basic features from images
from ..core.blur_detection import extract_blur_value # Function to extract blur value
from ..core.noise_detection import estimate_noise # Function to extract noise value
from ..core.contrast_of_brightness import calculate_contrast_of_brightness # Function to calculate contrast of brightness
from ..core.image_clarity import calculate_image_clarity # Function to calculate image clarity
from ..core.warm_cold_hue import calculate_hue_proportions # Function to calculate warm hue proportion and cold hue proportion
from ..core.salient_region_features import calculate_salient_region_features # Function to calculate Diagonal Dominance, Rule of Thirds, Visual Balance Intensity, Visual Balance Color 
from ..core.get_coco_labels import detect_coco_labels_yolo11 # Function to calculate Diagonal Dominance, Rule of Thirds, Visual Balance Intensity, Visual Balance Color 
from ..core.yelp_paper import get_color_features, get_composition_features, get_figure_ground_relationship_features # Function to calculate Diagonal Dominance, Rule of Thirds, Visual Balance Intensity, Visual Balance Color
from ..core.nima_idealo import calculate_aesthetic_scores # Function to calculate Diagonal Dominance, Rule of Thirds, Visual Balance Intensity, Visual Balance Color

class AIA:
    """
    Automated Image Analysis (AIA) pipeline class.

    This class encapsulates all functionalities needed to process images, 
    extract features, and manage the image analysis pipeline.
    """

    def __init__(self, config):
        """
        Initialize the AIA pipeline with a configuration dictionary.

        :param config: A dictionary containing configuration parameters such as:
            - 'output_dir' (str): Directory to save the output results.
            - 'resize_percent' (int): Percentage to resize the images (default: 100).
            - 'evaluate_brisque' (bool): Whether to evaluate BRISQUE score (default: False).
            - 'evaluate_sharpness' (bool): Whether to evaluate image sharpness (default: False).
            - 'include_summary' (bool): Whether to include summary statistics (default: False).
        """
        
        # Store configuration and set up output directory
        self.config = config
        self.output_dir = config.get('output_dir', None)
        
        # If no output directory is specified, use a default path
        if self.output_dir is None:
            self.output_dir = os.path.abspath(os.path.join(os.path.dirname(__file__), '../../../outputs/'))
            os.makedirs(self.output_dir, exist_ok=True)  # Create the directory if it doesn't exist

        # Optional configuration parameters with default values
        self.resize_percent = config.get('resize_percent', 100)
        self.evaluate_brisque = config.get('evaluate_brisque', False)
        self.evaluate_sharpness = config.get('evaluate_sharpness', False)
        self.incl_summary_stats = config.get('incl_summary_stats', False)
        
        print(f"Initialized AIA pipeline with config: {config}")

    def process_batch(self, image_files):
        """
        Process a batch of images from a list of file paths.

        :param image_files: A list of file paths for the images to be processed.
        :return: A DataFrame containing the features extracted from each image.
        """
        
        # Initialize a dataframe with a single column filename and is filled with all image_files from image_files
        df_images = pd.DataFrame({'filename': image_files})
        df_out = df_images.copy(deep=True)

        # List of feature extractor functions
        feature_extractors = [
<<<<<<< HEAD
            # extract_basic_image_features,
            # neural_image_assessment,
            # extract_blur_value,
            # estimate_noise,
            # calculate_contrast_of_brightness,
            # calculate_image_clarity,
            # calculate_hue_proportions,
            # calculate_salient_region_features,
            # detect_coco_labels_yolo11,
            # get_color_features,
            # get_composition_features,
            # get_figure_ground_relationship_features
            calculate_aesthetic_scores
=======
            extract_basic_image_features,
            extract_blur_value,
            estimate_noise,
            calculate_contrast_of_brightness,
            calculate_image_clarity,
            calculate_hue_proportions,
            calculate_salient_region_features,
            detect_coco_labels_yolo11,
            get_color_features,
            get_composition_features,
            get_figure_ground_relationship_features
            # calculate_aesthetic_scores
>>>>>>> 38cd942a
        ]

        print(f"Processing batch of n={len(df_images)} images")
        # Iterate over each function specified in feature extractor
        for func in feature_extractors:
            print(f"Processing {func.__name__}()")
            tic = time.perf_counter()
            # Execute function
            df_temp = func(df_images)
            # Append results to dataframe
            df_out = df_out.merge(df_temp, on='filename', how='left')
            toc = time.perf_counter()
            print(f"Time for {func.__name__}(): {toc - tic:.4f} seconds")

        return df_out
   
    def save_results(self, df_results, output_path=None):
        """
        Save the processed results to an Excel file.

        :param output_path: The path to save the results to. If not provided,
                            the results will be saved in the default output directory.
        """
        if output_path is None:
            output_path = os.path.join(self.output_dir, 'results.xlsx')

        # Create an Excel writer object
        with pd.ExcelWriter(output_path, engine='openpyxl') as writer:
            # Save the main results to the first sheet
            df_results.to_excel(writer, sheet_name='Raw Data', index=False)
            
            # If summary statistics are requested, create and save them
            if self.incl_summary_stats:
                # Calculate summary statistics for numeric columns only
                numeric_cols = df_results.select_dtypes(include=['int64', 'float64']).columns
                summary_stats = df_results[numeric_cols].agg([
                    'count',
                    'mean',
                    'std',
                    'min',
                    'max'
                ])

                # Calculate count and percentage for binary columns
                binary_cols = df_results.select_dtypes(include=['bool']).columns
                binary_stats = df_results[binary_cols].agg(['sum', 'count'])
                binary_stats.loc['share'] = binary_stats.loc['sum'] / binary_stats.loc['count']

                # Combine numeric and binary statistics
                combined_stats = pd.concat([summary_stats.transpose(), binary_stats.transpose()], axis=0)

                # Save combined statistics to a single sheet
                combined_stats.to_excel(writer, sheet_name='Summary Statistics')
        
        print(f"Results saved to: {output_path}")

    def generate_pdf_from_excel(self, excel_path, output_pdf_path):
        # Load the Excel file
        xls = pd.ExcelFile(os.path.join(self.output_dir, excel_path))
        df = pd.read_excel(xls, sheet_name='Raw Data')

        # Initialize PDF
        pdf = FPDF(orientation='L', unit='mm', format='letter')
        # Get page dimensions (letter size in landscape)
        page_width = 279.4  # mm
        page_height = 215.9  # mm
        margin = 10  # mm
        gap = 5  # mm gap between left and right halves
        half_width = (page_width - 2 * margin - gap) / 2  # Adjusted to account for gap

        # Iterate over each feature
        features = df.columns[1:]  # Assuming first column is filename
        for feature in features:
            pdf.add_page()

            # Set title
            pdf.set_font("Arial", size=12)
            pdf.cell(0, 10, txt=f"Feature: {feature}", ln=True, align='C')

            # Find min and max images for the feature
            min_image = df.loc[df[feature].idxmin()]['filename']
            max_image = df.loc[df[feature].idxmax()]['filename']

            def scale_image(img_path):
                """Helper function to calculate scaled dimensions"""
                if not os.path.exists(img_path):
                    return None, None
                
                from PIL import Image
                with Image.open(img_path) as img:
                    img_w, img_h = img.size
                    img_aspect = img_w / img_h
                    
                    # Calculate dimensions to fit half page width and full height
                    width_based = half_width
                    height_based = page_height - 40  # Account for margins and text
                    
                    # Calculate both possible dimensions
                    if width_based / img_aspect <= height_based:
                        # Width is the limiting factor
                        return width_based, width_based / img_aspect
                    else:
                        # Height is the limiting factor
                        return height_based * img_aspect, height_based

            # Add image labels on same line
            pdf.set_font("Arial", size=10)
            min_value = df.loc[df[feature].idxmin()][feature]
            max_value = df.loc[df[feature].idxmax()][feature]
            
            # Calculate widths for left and right text cells
            left_text = f"Min Image: {os.path.basename(min_image)} (Value: {min_value:.4f})"
            right_text = f"Max Image: {os.path.basename(max_image)} (Value: {max_value:.4f})"
            
            # Print both texts on same line, both left-aligned
            pdf.cell(half_width + margin, 10, txt=left_text, ln=0, align='L')
            pdf.cell(half_width + margin, 10, txt=right_text, ln=1, align='L')

            # Store the Y position after text for both images to ensure alignment
            image_start_y = pdf.get_y()

            # Add images
            if os.path.exists(min_image):
                w, h = scale_image(min_image)
                if w and h:
                    # Center in left half
                    x = margin + (half_width - w) / 2
                    y = image_start_y + (page_height - image_start_y - h) / 2
                    pdf.image(min_image, x=x, y=y, w=w, h=h)

            if os.path.exists(max_image):
                w, h = scale_image(max_image)
                if w and h:
                    # Center in right half (with gap)
                    x = margin + half_width + gap + (half_width - w) / 2
                    y = image_start_y + (page_height - image_start_y - h) / 2
                    pdf.image(max_image, x=x, y=y, w=w, h=h)

            # Add footer text
            pdf.set_y(2)  # Move to 20mm from bottom
            pdf.set_font("Arial", size=12)
            pdf.cell(0, 10, txt="Images analyzed with AIA2", ln=True, align='C')

        # Save the PDF
        pdf.output(os.path.join(self.output_dir, output_pdf_path))
        print(f"PDF saved to: {os.path.join(self.output_dir, output_pdf_path)}")<|MERGE_RESOLUTION|>--- conflicted
+++ resolved
@@ -71,21 +71,6 @@
 
         # List of feature extractor functions
         feature_extractors = [
-<<<<<<< HEAD
-            # extract_basic_image_features,
-            # neural_image_assessment,
-            # extract_blur_value,
-            # estimate_noise,
-            # calculate_contrast_of_brightness,
-            # calculate_image_clarity,
-            # calculate_hue_proportions,
-            # calculate_salient_region_features,
-            # detect_coco_labels_yolo11,
-            # get_color_features,
-            # get_composition_features,
-            # get_figure_ground_relationship_features
-            calculate_aesthetic_scores
-=======
             extract_basic_image_features,
             extract_blur_value,
             estimate_noise,
@@ -98,7 +83,6 @@
             get_composition_features,
             get_figure_ground_relationship_features
             # calculate_aesthetic_scores
->>>>>>> 38cd942a
         ]
 
         print(f"Processing batch of n={len(df_images)} images")
